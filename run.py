--- conflicted
+++ resolved
@@ -50,12 +50,7 @@
  
 print('Creating structure')
 # Creating initial structure
-<<<<<<< HEAD
-rec = REC(structure,simulation_years) # create REC structure
-
-=======
 rec = REC(structure,general) # create REC structure
->>>>>>> 9665220b
 #rec.reset() # reset REC energy balances
 
 time2 = time.time()
